--- conflicted
+++ resolved
@@ -1,10 +1,5 @@
-<<<<<<< HEAD
-"""Flexible Freeze script for PostgreSQL databases
-Version 0.3
-=======
 '''Flexible Freeze script for PostgreSQL databases
-Version 0.4
->>>>>>> 9a3a3451
+Version 0.5
 (c) 2014 PostgreSQL Experts Inc.
 Licensed under The PostgreSQL License
 
@@ -14,13 +9,8 @@
 
 Takes a timeout so that it won't overrun your slow traffic period.
 Note that this is the time to START a vacuum, so a large table
-<<<<<<< HEAD
-may still overrun the vacuum period.
-"""
-=======
 may still overrun the vacuum period, unless you use the --enforce-time switch.
 '''
->>>>>>> 9a3a3451
 
 import time
 import sys
@@ -52,14 +42,11 @@
 parser.add_argument("--costlimit", dest="costlimit",
                     type=int, default = 2000,
                     help="vacuum_cost_limit setting.  Default 2000")
-<<<<<<< HEAD
 parser.add_argument("-t", "--print-timestamps", action="store_true",
                     dest="print_timestamps")
-=======
 parser.add_argument("--enforce-time", dest="enforcetime", action="store_true",
                     help="enforce time limit by terminating vacuum")
 parser.add_argument("-l", "--log", dest="logfile")
->>>>>>> 9a3a3451
 parser.add_argument("-v", "--verbose", action="store_true",
                     dest="verbose")
 parser.add_argument("-U", "--user", dest="dbuser",
@@ -69,7 +56,7 @@
 parser.add_argument("-p", "--port", dest="dbport",
                   help="database port")
 parser.add_argument("-w", "--password", dest="dbpass",
-                    help="database password")
+                  help="database password")
 
 args = parser.parse_args()
 
@@ -113,15 +100,6 @@
         sys.exit(1)
 
     return conn
-<<<<<<< HEAD
-    
-=======
-
-def verbose_print(some_message):
-    if args.verbose:
-        print some_message
-
-    return True
 
 def signal_handler(signal, frame):
     print('exiting due to user interrupt')
@@ -133,7 +111,6 @@
         
     sys.exit(0)
 
->>>>>>> 9a3a3451
 # set times
 halt_time = time.time() + ( args.run_min * 60 )
 
@@ -160,13 +137,9 @@
 if args.dblist is None:
     conn = dbconnect("postgres", args.dbuser, args.dbhost, args.dbport, args.dbpass)
     cur = conn.cursor()
-<<<<<<< HEAD
-    cur.execute("""SELECT datname FROM pg_database WHERE datname NOT IN ('postgres','template1','template0') ORDER BY random()""")
-=======
     cur.execute("""SELECT datname FROM pg_database
         WHERE datname NOT IN ('postgres','template1','template0')
         ORDER BY age(datfrozenxid) DESC""")
->>>>>>> 9a3a3451
     dblist = []
     for dbname in cur:
         dblist.append(dbname[0])
@@ -199,7 +172,7 @@
     cur.execute("SET vacuum_cost_delay = {0}".format(args.costdelay))
     cur.execute("SET vacuum_cost_limit = {0}".format(args.costlimit))
     
-    # if vacuuming, get list of top tables to vacuum
+# if vacuuming, get list of top tables to vacuum
     if args.vacuum:
         tabquery = """WITH deadrow_tables AS (
                 SELECT relid::regclass as full_table_name,
@@ -238,15 +211,15 @@
     verbose_print("getting list of tables")
 
     table_resultset = cur.fetchall()
-    tables = map(lambda(row): row[0], table_resultset)
+    tablist = map(lambda(row): row[0], table_resultset)
     verbose_print("list of tables: {l}".format(l=', '.join(tables)))
 
     # for each table in list
-    for table in tables:
+    for table in tablist:
         verbose_print("processing table {t}".format(t=table))
     # check time; if overtime, exit
         if time.time() >= halt_time:
-            verbose_print("reached time limit; exiting.")
+            verbose_print("Reached time limit.  Exiting.")
             time_exit = True
             break
         else:
@@ -271,16 +244,13 @@
                 
             excur.execute(exquery)
         except Exception as ex:
-<<<<<<< HEAD
             _print("VACUUMing %s failed." % table)
             _print(str(ex))
-=======
             if time.time() >= halt_time:
                 verbose_print("halted flexible_freeze due to enforced time limit")
             else:
                 print "VACUUMING %s failed." % table[0]
                 print str(ex)
->>>>>>> 9a3a3451
             sys.exit(1)
 
         time.sleep(args.pause_time)
@@ -290,10 +260,10 @@
 # did we get through all tables?
 # exit, report results
 if not time_exit:
-    _print("all tables vacuumed.")
-    verbose_print("(%d tables in %d databases)" % (tabcount, dbcount))
+    _print("All tables vacuumed.")
+    verbose_print("%d tables in %d databases" % (tabcount, dbcount))
 else:
-    _print("vacuuming halted due to timeout")
+    _print("Vacuuming halted due to timeout")
     verbose_print("after vacuuming %d tables in %d databases" % (tabcount, dbcount,))
 
 verbose_print("Flexible Freeze run complete")
