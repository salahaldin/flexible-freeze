--- conflicted
+++ resolved
@@ -171,14 +171,11 @@
 
     cur.execute(tabquery)
     verbose_print("getting list of tables")
-<<<<<<< HEAD
+
     table_resultset = cur.fetchall()
     tables = map(lambda(row): row[0], table_resultset)
     verbose_print("list of tables: {l}".format(l=', '.join(tables)))
-=======
-    tablist = cur.fetchall()
-    verbose_print("list of tables: {l}".format(l=','.join(map(lambda(row): row[0], tablist))))
->>>>>>> d81c4743
+
     # for each table in list
     for table in tables:
         verbose_print("processing table {t}".format(t=table))
